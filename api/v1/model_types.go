--- conflicted
+++ resolved
@@ -32,12 +32,8 @@
 	// Dictates the APIs that are available for the model.
 	Features []ModelFeature `json:"features"`
 
-<<<<<<< HEAD
+	// Engine to be used for the server process.
 	// +kubebuilder:validation:Enum=OLlama;VLLM;FasterWhisper;Infinity
-=======
-	// Engine to be used for the server process.
-	// +kubebuilder:validation:Enum=OLlama;VLLM;FasterWhisper
->>>>>>> e6bdfc04
 	Engine string `json:"engine"`
 
 	// ResourceProfile required to serve the model.
